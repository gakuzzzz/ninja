--- conflicted
+++ resolved
@@ -35,15 +35,8 @@
 	@Test
 	public void testHtmlEscapingInTeamplateWorks() {
 
-<<<<<<< HEAD
-		// IF the escaping works I expect the following string inside the page:
-		String expectedContent = "&lt;a javascript:alert(&quot;Hello!&quot;);";
-
-=======
 		//IF the escaping works I expect the following string inside the page:
 		String expectedContent = "&lt;script&gt;alert('Hello');&lt;/script&gt;";
-		
->>>>>>> 170e84cd
 		// Some empty headers for now...
 		Map<String, String> headers = Maps.newHashMap();
 
