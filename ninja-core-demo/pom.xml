--- conflicted
+++ resolved
@@ -26,11 +26,7 @@
 	<parent>
 		<groupId>org.ninjaframework</groupId>
 		<artifactId>ninja</artifactId>
-<<<<<<< HEAD
-		<version>1.1</version>
-=======
 		<version>1.1.1-SNAPSHOT</version>
->>>>>>> f8c0a27b
 	</parent>
 
 	<build>
@@ -74,11 +70,7 @@
 		<dependency>
 			<groupId>org.ninjaframework</groupId>
 			<artifactId>ninja-core</artifactId>
-<<<<<<< HEAD
-			<version>1.1</version>
-=======
 			<version>1.1.1-SNAPSHOT</version>
->>>>>>> f8c0a27b
 		</dependency>
 
 		<dependency>
@@ -91,11 +83,7 @@
 		<dependency>
 			<groupId>org.ninjaframework</groupId>
 			<artifactId>ninja-core-test</artifactId>
-<<<<<<< HEAD
-			<version>1.1</version>
-=======
 			<version>1.1.1-SNAPSHOT</version>
->>>>>>> f8c0a27b
 			<scope>test</scope>
 		</dependency>
 
