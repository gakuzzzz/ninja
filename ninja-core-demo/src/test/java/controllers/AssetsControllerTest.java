/**
 * Copyright (C) 2013 the original author or authors.
 *
 * Licensed under the Apache License, Version 2.0 (the "License");
 * you may not use this file except in compliance with the License.
 * You may obtain a copy of the License at
 *
 *     http://www.apache.org/licenses/LICENSE-2.0
 *
 * Unless required by applicable law or agreed to in writing, software
 * distributed under the License is distributed on an "AS IS" BASIS,
 * WITHOUT WARRANTIES OR CONDITIONS OF ANY KIND, either express or implied.
 * See the License for the specific language governing permissions and
 * limitations under the License.
 */

package controllers;

import static org.junit.Assert.assertEquals;

import java.util.Map;

import ninja.NinjaTest;

import org.apache.http.HttpResponse;
import org.junit.Test;

import com.google.common.collect.Maps;

public class AssetsControllerTest extends NinjaTest {

    @Test
    public void testThatSettingOfMimeTypeWorks() {

        // Some empty headers for now...
        Map<String, String> headers = Maps.newHashMap();

        // /redirect will send a location: redirect in the headers
        HttpResponse httpResponse = ninjaTestBrowser.makeRequestAndGetResponse(
                getServerAddress() + "assets/files/test_for_mimetypes.dxf",
                headers);

        // this is a mimetype nobody knows of...
        // but it is listetd in the ninja mimetypes... therefore it will be
        // found:
        // default charset is always utf-8 by convention.
<<<<<<< HEAD
        assertEquals("application/dxf;charset=UTF-8",
=======
        assertEquals("application/dxf; charset=utf-8",
>>>>>>> 0677a089
                httpResponse.getHeaders("Content-Type")[0].getValue());

    }
    
<<<<<<< HEAD
    @Test
    public void testThatAssetsWork() {

        // Some empty headers for now...
        Map<String, String> headers = Maps.newHashMap();

        // /redirect will send a location: redirect in the headers
        HttpResponse httpResponse = ninjaTestBrowser.makeRequestAndGetResponse(
                getServerAddress() + "assets/js/google-code-prettify/prettify.css", headers);

        assertEquals(200, httpResponse.getStatusLine().getStatusCode());

    }
    
    @Test
    public void testThatMetaInfIntegrationWorks() {

        // Some empty headers for now...
        Map<String, String> headers = Maps.newHashMap();

        // /redirect will send a location: redirect in the headers
        HttpResponse httpResponse = ninjaTestBrowser.makeRequestAndGetResponse(
                getServerAddress() + "assets/webjars/bootstrap/2.1.1/css/bootstrap.min.css", headers);

        assertEquals(200, httpResponse.getStatusLine().getStatusCode());
=======
    
    @Test
    public void testThatStaticAssetsDoNotSetNinjaCookies() {

        // Some empty headers for now...
        Map<String, String> headers = Maps.newHashMap();
        headers.put("Cookie", "NINJA_FLASH=\"success=This+is+a+flashed+success+-+with+placeholder%3A+PLACEHOLDER\";Path=/");

        // /redirect will send a location: redirect in the headers
        HttpResponse httpResponse = ninjaTestBrowser.makeRequestAndGetResponse(
                getServerAddress() + "assets/files/test_for_mimetypes.dxf",
                headers);
            
        // static assets should not set any session information        
        // ... and static assets should not set any flash information
        assertEquals(null, httpResponse.getFirstHeader("Set-Cookie"));
>>>>>>> 0677a089

    }

}<|MERGE_RESOLUTION|>--- conflicted
+++ resolved
@@ -44,16 +44,12 @@
         // but it is listetd in the ninja mimetypes... therefore it will be
         // found:
         // default charset is always utf-8 by convention.
-<<<<<<< HEAD
-        assertEquals("application/dxf;charset=UTF-8",
-=======
-        assertEquals("application/dxf; charset=utf-8",
->>>>>>> 0677a089
+        assertEquals(
+                "application/dxf;charset=UTF-8", 
                 httpResponse.getHeaders("Content-Type")[0].getValue());
 
     }
     
-<<<<<<< HEAD
     @Test
     public void testThatAssetsWork() {
 
@@ -79,7 +75,7 @@
                 getServerAddress() + "assets/webjars/bootstrap/2.1.1/css/bootstrap.min.css", headers);
 
         assertEquals(200, httpResponse.getStatusLine().getStatusCode());
-=======
+    }
     
     @Test
     public void testThatStaticAssetsDoNotSetNinjaCookies() {
@@ -96,7 +92,6 @@
         // static assets should not set any session information        
         // ... and static assets should not set any flash information
         assertEquals(null, httpResponse.getFirstHeader("Set-Cookie"));
->>>>>>> 0677a089
 
     }
 
