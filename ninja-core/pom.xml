--- conflicted
+++ resolved
@@ -48,27 +48,6 @@
 						<version>1.0.0</version>
 					</dependency>
 				</dependencies>
-<<<<<<< HEAD
-			</plugin> 
-			<!-- This is managing the deployment of the site to github pages:  -->
-			<plugin>
-				<groupId>com.github.github</groupId>
-				<artifactId>site-maven-plugin</artifactId>
-				<version>0.6</version>
-				<configuration>
-					<message>Creating site for ${project.version}</message>
-					<force>true</force>
-				</configuration>
-				<executions>
-					<execution>
-						<goals>
-							<goal>site</goal>
-						</goals>
-						<phase>site</phase>
-					</execution>
-				</executions>
-=======
->>>>>>> 6f6310d4
 			</plugin>
 		</plugins>
 
