--- conflicted
+++ resolved
@@ -115,16 +115,6 @@
             <artifactId>commons-fileupload</artifactId>
             <version>1.2.2</version>
         </dependency>
-<<<<<<< HEAD
-
-        <!-- This is our library that does all the validation goodness on fields: -->
-        <dependency>
-            <groupId>net.sf.oval</groupId>
-            <artifactId>oval</artifactId>
-            <version>1.81</version>
-        </dependency>
-=======
->>>>>>> 4850794d
 
         <!-- Testing is mainly done by mockito: -->
         <dependency>
