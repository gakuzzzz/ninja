<project xmlns="http://maven.apache.org/POM/4.0.0" xmlns:xsi="http://www.w3.org/2001/XMLSchema-instance"
<<<<<<< HEAD
         xsi:schemaLocation="http://maven.apache.org/POM/4.0.0 http://maven.apache.org/maven-v4_0_0.xsd">
    <modelVersion>4.0.0</modelVersion>

    <artifactId>ninja-core</artifactId>
    <packaging>jar</packaging>
    <name>ninja web framework</name>

    <parent>
        <groupId>ninja</groupId>
        <artifactId>ninja</artifactId>
        <version>0.4-SNAPSHOT</version>
    </parent>

    <build>
        <resources>
            <resource>
                <directory>src/main/java</directory>
                <includes>
                    <include>**/*.properties</include>
                </includes>
            </resource>
        </resources>
    </build>

    <dependencies>

        <!-- The main dependency method: -->
        <dependency>
            <groupId>com.google.inject</groupId>
            <artifactId>guice</artifactId>
            <version>3.0</version>
        </dependency>

        <!-- Servlet api is used to run Ninja inside servlet containers -->
        <dependency>
            <groupId>javax.servlet</groupId>
            <artifactId>javax.servlet-api</artifactId>
            <version>3.0.1</version>
            <scope>provided</scope>
        </dependency>

        <!-- We use gson for rendering jsons: -->
        <dependency>
            <groupId>com.google.code.gson</groupId>
            <artifactId>gson</artifactId>
            <version>2.2.1</version>
        </dependency>

        <!-- freemarker is our templating engine: -->
        <dependency>
            <groupId>org.freemarker</groupId>
            <artifactId>freemarker</artifactId>
            <version>2.3.16</version>
        </dependency>

        <!-- guava is just cool -->
        <dependency>
            <groupId>com.google.guava</groupId>
            <artifactId>guava</artifactId>
            <version>12.0.1</version>
        </dependency>

        <!-- Needed for Hex transforms (security, cookies) and more... -->
        <dependency>
            <groupId>commons-codec</groupId>
            <artifactId>commons-codec</artifactId>
            <version>1.6</version>
        </dependency>

        <!-- Enrcyption libraray providing support for blowfish -->
        <dependency>
            <groupId>org.mindrot</groupId>
            <artifactId>jbcrypt</artifactId>
            <version>0.3m</version>
        </dependency>

        <!-- Logback is the successor of log4j. We use it: -->
        <dependency>
            <groupId>ch.qos.logback</groupId>
            <artifactId>logback-classic</artifactId>
            <version>1.0.4</version>
        </dependency>

        <!-- Some nice stuff for handling IO. Some overlap with guava though... -->
        <dependency>
            <groupId>commons-io</groupId>
            <artifactId>commons-io</artifactId>
            <version>2.4</version>
        </dependency>

        <dependency>
            <groupId>org.apache.commons</groupId>
            <artifactId>commons-lang3</artifactId>
            <version>3.1</version>
        </dependency>

        <dependency>
            <groupId>org.apache.commons</groupId>
            <artifactId>commons-email</artifactId>
            <version>1.2</version>
        </dependency>

        <!-- Testing is mainly done by mockito: -->
        <dependency>
            <groupId>org.mockito</groupId>
            <artifactId>mockito-all</artifactId>
            <version>1.9.0</version>
            <scope>test</scope>
        </dependency>

        <dependency>
            <groupId>junit</groupId>
            <!-- junit-dep has all dependencies declared, rather than bundled (bundled
                 causes massive classpath headaches) -->
            <artifactId>junit-dep</artifactId>
            <version>4.8.1</version>
            <scope>test</scope>
        </dependency>

        <dependency>
            <groupId>com.icegreen</groupId>
            <artifactId>greenmail</artifactId>
            <version>1.3</version>
            <scope>test</scope>
        </dependency>

    </dependencies>
=======
	xsi:schemaLocation="http://maven.apache.org/POM/4.0.0 http://maven.apache.org/maven-v4_0_0.xsd">
	<modelVersion>4.0.0</modelVersion>

	<artifactId>ninja-core</artifactId>
	<packaging>jar</packaging>
	<name>ninja web framework</name>

	<parent>
		<groupId>ninja</groupId>
		<artifactId>ninja</artifactId>
		<version>0.4-SNAPSHOT</version>
	</parent>

	<build>
		<resources>
			<resource>
				<directory>src/main/java</directory>
				<includes>
					<include>**/*.properties</include>
				</includes>
			</resource>
		</resources>
	</build>

	<dependencies>

		<!-- The main dependency method: -->
		<dependency>
			<groupId>com.google.inject</groupId>
			<artifactId>guice</artifactId>
			<version>3.0</version>
		</dependency>

		<!-- Servlet api is used to run Ninja inside servlet containers -->
		<dependency>
			<groupId>javax.servlet</groupId>
			<artifactId>javax.servlet-api</artifactId>
			<version>3.0.1</version>
		</dependency>

		<!-- We use gson for rendering jsons: -->
		<dependency>
			<groupId>com.google.code.gson</groupId>
			<artifactId>gson</artifactId>
			<version>2.2.1</version>
			<scope>compile</scope>
		</dependency>

		<!-- freemarker is our templating engine: -->
		<dependency>
			<groupId>org.freemarker</groupId>
			<artifactId>freemarker</artifactId>
			<version>2.3.16</version>
		</dependency>

		<!-- guava is just cool -->
		<dependency>
			<groupId>com.google.guava</groupId>
			<artifactId>guava</artifactId>
			<version>12.0.1</version>
		</dependency>

		<!-- Needed for Hex transforms (security, cookies) and more... -->
		<dependency>
			<groupId>commons-codec</groupId>
			<artifactId>commons-codec</artifactId>
			<version>1.6</version>
		</dependency>

		<!-- Enrcyption libraray providing support for blowfish -->
		<dependency>
			<groupId>org.mindrot</groupId>
			<artifactId>jbcrypt</artifactId>
			<version>0.3m</version>
		</dependency>

		<!-- Logback is the successor of log4j. We use it: -->
		<dependency>
			<groupId>ch.qos.logback</groupId>
			<artifactId>logback-classic</artifactId>
			<version>1.0.4</version>
		</dependency>

		<!-- some nice helper classes. Useful for escaping... -->
		<dependency>
			<groupId>org.apache.commons</groupId>
			<artifactId>commons-lang3</artifactId>
			<version>3.1</version>
		</dependency>

		<!-- Some nice stuff for handling IO. Some overlap with guava though... -->
		<dependency>
			<groupId>commons-io</groupId>
			<artifactId>commons-io</artifactId>
			<version>2.4</version>
		</dependency>

		<!-- This is our library that does all the validation goodness on fields: -->
		<dependency>
			<groupId>net.sf.oval</groupId>
			<artifactId>oval</artifactId>
			<version>1.81</version>
		</dependency>

        <!-- For uploading files we are using: -->
		<dependency>
			<groupId>commons-fileupload</groupId>
			<artifactId>commons-fileupload</artifactId>
			<version>1.2.2</version>
		</dependency>

		<!-- Testing is mainly done by mockito: -->
		<dependency>
			<groupId>org.mockito</groupId>
			<artifactId>mockito-all</artifactId>
			<version>1.9.0</version>
			<scope>test</scope>
		</dependency>

		<dependency>
			<groupId>junit</groupId>
			<artifactId>junit</artifactId>
			<version>4.8.1</version>
			<scope>test</scope>
		</dependency>





	</dependencies>
>>>>>>> 774ebfde


</project><|MERGE_RESOLUTION|>--- conflicted
+++ resolved
@@ -1,5 +1,4 @@
 <project xmlns="http://maven.apache.org/POM/4.0.0" xmlns:xsi="http://www.w3.org/2001/XMLSchema-instance"
-<<<<<<< HEAD
          xsi:schemaLocation="http://maven.apache.org/POM/4.0.0 http://maven.apache.org/maven-v4_0_0.xsd">
     <modelVersion>4.0.0</modelVersion>
 
@@ -101,6 +100,20 @@
             <artifactId>commons-email</artifactId>
             <version>1.2</version>
         </dependency>
+        
+        <!-- For uploading files we are using: -->
+        <dependency>
+            <groupId>commons-fileupload</groupId>
+            <artifactId>commons-fileupload</artifactId>
+            <version>1.2.2</version>
+        </dependency>
+        
+        <!-- This is our library that does all the validation goodness on fields: -->
+        <dependency>
+            <groupId>net.sf.oval</groupId>
+            <artifactId>oval</artifactId>
+            <version>1.81</version>
+        </dependency>
 
         <!-- Testing is mainly done by mockito: -->
         <dependency>
@@ -127,139 +140,5 @@
         </dependency>
 
     </dependencies>
-=======
-	xsi:schemaLocation="http://maven.apache.org/POM/4.0.0 http://maven.apache.org/maven-v4_0_0.xsd">
-	<modelVersion>4.0.0</modelVersion>
-
-	<artifactId>ninja-core</artifactId>
-	<packaging>jar</packaging>
-	<name>ninja web framework</name>
-
-	<parent>
-		<groupId>ninja</groupId>
-		<artifactId>ninja</artifactId>
-		<version>0.4-SNAPSHOT</version>
-	</parent>
-
-	<build>
-		<resources>
-			<resource>
-				<directory>src/main/java</directory>
-				<includes>
-					<include>**/*.properties</include>
-				</includes>
-			</resource>
-		</resources>
-	</build>
-
-	<dependencies>
-
-		<!-- The main dependency method: -->
-		<dependency>
-			<groupId>com.google.inject</groupId>
-			<artifactId>guice</artifactId>
-			<version>3.0</version>
-		</dependency>
-
-		<!-- Servlet api is used to run Ninja inside servlet containers -->
-		<dependency>
-			<groupId>javax.servlet</groupId>
-			<artifactId>javax.servlet-api</artifactId>
-			<version>3.0.1</version>
-		</dependency>
-
-		<!-- We use gson for rendering jsons: -->
-		<dependency>
-			<groupId>com.google.code.gson</groupId>
-			<artifactId>gson</artifactId>
-			<version>2.2.1</version>
-			<scope>compile</scope>
-		</dependency>
-
-		<!-- freemarker is our templating engine: -->
-		<dependency>
-			<groupId>org.freemarker</groupId>
-			<artifactId>freemarker</artifactId>
-			<version>2.3.16</version>
-		</dependency>
-
-		<!-- guava is just cool -->
-		<dependency>
-			<groupId>com.google.guava</groupId>
-			<artifactId>guava</artifactId>
-			<version>12.0.1</version>
-		</dependency>
-
-		<!-- Needed for Hex transforms (security, cookies) and more... -->
-		<dependency>
-			<groupId>commons-codec</groupId>
-			<artifactId>commons-codec</artifactId>
-			<version>1.6</version>
-		</dependency>
-
-		<!-- Enrcyption libraray providing support for blowfish -->
-		<dependency>
-			<groupId>org.mindrot</groupId>
-			<artifactId>jbcrypt</artifactId>
-			<version>0.3m</version>
-		</dependency>
-
-		<!-- Logback is the successor of log4j. We use it: -->
-		<dependency>
-			<groupId>ch.qos.logback</groupId>
-			<artifactId>logback-classic</artifactId>
-			<version>1.0.4</version>
-		</dependency>
-
-		<!-- some nice helper classes. Useful for escaping... -->
-		<dependency>
-			<groupId>org.apache.commons</groupId>
-			<artifactId>commons-lang3</artifactId>
-			<version>3.1</version>
-		</dependency>
-
-		<!-- Some nice stuff for handling IO. Some overlap with guava though... -->
-		<dependency>
-			<groupId>commons-io</groupId>
-			<artifactId>commons-io</artifactId>
-			<version>2.4</version>
-		</dependency>
-
-		<!-- This is our library that does all the validation goodness on fields: -->
-		<dependency>
-			<groupId>net.sf.oval</groupId>
-			<artifactId>oval</artifactId>
-			<version>1.81</version>
-		</dependency>
-
-        <!-- For uploading files we are using: -->
-		<dependency>
-			<groupId>commons-fileupload</groupId>
-			<artifactId>commons-fileupload</artifactId>
-			<version>1.2.2</version>
-		</dependency>
-
-		<!-- Testing is mainly done by mockito: -->
-		<dependency>
-			<groupId>org.mockito</groupId>
-			<artifactId>mockito-all</artifactId>
-			<version>1.9.0</version>
-			<scope>test</scope>
-		</dependency>
-
-		<dependency>
-			<groupId>junit</groupId>
-			<artifactId>junit</artifactId>
-			<version>4.8.1</version>
-			<scope>test</scope>
-		</dependency>
-
-
-
-
-
-	</dependencies>
->>>>>>> 774ebfde
-
 
 </project>